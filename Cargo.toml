--- conflicted
+++ resolved
@@ -10,11 +10,7 @@
 clap = { version = "4.5.35", features = ["derive"] }
 log = "0.4.27"
 env_logger = "0.11.8"
-<<<<<<< HEAD
-colored = "2"
 rusqlite = "0.34.0"
-=======
 futures = "0.3.31"
 lazy_static = "1.5.0"
-rmp-serde = "1.3.0"
->>>>>>> 90070e44
+rmp-serde = "1.3.0"