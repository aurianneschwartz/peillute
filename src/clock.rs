--- conflicted
+++ resolved
@@ -26,12 +26,8 @@
         }
     }
 
-<<<<<<< HEAD
-
+    /// Adds a new peer to the vector clock
     #[allow(unused)]
-=======
-    /// Adds a new peer to the vector clock
->>>>>>> 2c6030dc
     pub fn add_peer(&mut self, site_id: &str) {
         if !self.vector_clock.contains_key(site_id) {
             self.vector_clock.insert(site_id.to_string(), 0);
